--- conflicted
+++ resolved
@@ -511,12 +511,6 @@
         k=$[$num_archives_processed + $n - 1]; # k is a zero-based index that we'll derive
                                                # the other indexes from.
         archive=$[($k%$num_archives)+1]; # work out the 1-based archive index.
-<<<<<<< HEAD
-        epoch=$[$k/$num_archives];  # this epoch index goes up to approximately
-                                    # num_epochs * frame_subsampling_factor.
-        # the next line is like doing frame_shift = k%frame_subsampling_factor,
-        # but ensures that we cycle through all frame shifts for each archive.
-=======
         epoch=$[$k/$num_archives]  # this epoch-index reflects how many times we
                                    # have gone over the archives.. it counts up to
                                    # approximately num_epochs * frame_subsampling_factor.
@@ -524,7 +518,6 @@
         # the following line is a bit like k%frame_subsampling_factor, but it
         # ensures that we eventually cycle through each frame_shift of each
         # archive.
->>>>>>> 5df3686f
         frame_shift=$[($archive+$epoch)%$frame_subsampling_factor];
 
         $cmd $train_queue_opt $dir/log/train.$x.$n.log \

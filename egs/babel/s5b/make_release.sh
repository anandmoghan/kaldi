#!/bin/bash

team=RADICAL
corpusid=
partition=
scase=BaEval  #BaDev|BaEval
<<<<<<< HEAD
=======
sysid=
>>>>>>> 57596e1d
master=
version=1
sysid=
prim=c
cer=0
dryrun=true
dir="exp/sgmm5_mmi_b0.1/"
<<<<<<< HEAD
data=data/dev10h.seg
master=dev10h
extrasys=
=======
extrasys=""
data=data/dev10h.seg
master=dev10h
>>>>>>> 57596e1d
final=false

#end of configuration


echo $0 " " "$@"

[ -f ./cmd.sh ] && . ./cmd.sh
[ -f ./path.sh ] && . ./path.sh
. ./utils/parse_options.sh

. $1
outputdir=$2

set -e
set -o pipefail

<<<<<<< HEAD
function submit_to_google {
  SYSPATH=$1
  #curl 'https://docs.google.com/forms/d/1MV4gf-iVOX79ZEAekEiLIo7L_UVrJnoPjdtICK5F-nc/formResponse' \
  #    --data 'entry.1721972547='$MTWV'&entry.485509816='$ATWV'&entry.694031153='$RESPATH'&entry.1851048707='$(whoami)'&submit=Submit' \
  #    --compressed
  curl -sS 'https://docs.google.com/forms/d/1MV4gf-iVOX79ZEAekEiLIo7L_UVrJnoPjdtICK5F-nc/formResponse' \
    --data 'entry.1721972547='$MTWV'&entry.485509816='$ATWV'&entry.694031153='$SYSPATH'&entry.1851048707='$(whoami)'&entry.880350279='$STWV'&entry.60995624='$OTWV'&entry.1338769660='$LatticeRecall'&entry.1333349334='$THRESHOLD'&entry.1423358838='$(pwd)'&submit=Submit' --compressed |\
  grep  --color "Your response has been recorded." || return 1
  return 0
}

=======
>>>>>>> 57596e1d
function export_file {
  #set -x
  source_file=$1
  target_file=$2
  if [ ! -f $source_file ] ; then
    echo "The file $source_file does not exist!"
    exit 1
  else
    if [ ! -f $target_file ] ; then
      if ! $dryrun ; then
        ln -s `readlink -f $source_file` $target_file || exit 1
        ls -al $target_file
      else
        echo "$source_file -> $target_file"
      fi
      
    else
      echo "The file is already there, not doing anything. Either change the version (using --version), or delete that file manually)"
      exit 1
    fi
  fi
  #set +x
  return 0
}

function export_kws_file {
  source_xml=$1
  fixed_xml=$2
  kwlist=$3
  export_xml=$4
  
  echo "Exporting KWS $source_xml as `basename $export_xml`"
  if [ -f $source_xml ] ; then
    cp $source_xml $fixed_xml.bak
    fdate=`stat --printf='%y' $source_xml`
    echo "The source file $source_xml has timestamp of $fdate"
    echo "Authorizing empty terms from `basename $kwlist`..."
    if ! $dryrun ; then
      local/fix_kwslist.pl $kwlist $source_xml $fixed_xml || exit 1
    else
      fixed_xml=$source_xml
    fi
    echo "Exporting...export_file $fixed_xml $export_xml "
    export_file $fixed_xml $export_xml || exit 1
  else
    echo "The file $source_xml does not exist. Exiting..."
    exit 1
  fi
  echo "Export done successfully..."
  return 0
}

function find_best_kws_result {
  local dir=$1
  local mask=$2
<<<<<<< HEAD
  local record=`(find $dir -name "sum.txt" -path "$mask" -not -ipath "*rescored*" | xargs grep "^| *Occ")  | cut -f 1,13,17 -d '|' | sed 's/|//g'  | column -t | sort -r -n -k 3 | head -n 1`
=======
  local record=`(find $dir -name "sum.txt" -path "$mask" | xargs grep "^| *Occ")  | cut -f 1,13,17 -d '|' | sed 's/|//g'  | column -t | sort -r -n -k 3 | tail -n 1`
>>>>>>> 57596e1d
  echo $record >&2
  local file=`echo $record | awk -F ":" '{print $1}'`
  #echo $file >&2
  local path=`dirname $file`
  #echo $path >&2
  echo $path
}

function find_best_stt_result {
  local dir=$1
  local mask=$2
<<<<<<< HEAD
  local record=`(find $dir -name "*.ctm.sys" -path "$mask" -not -ipath "*rescore*" | xargs grep Avg)  | sed 's/|//g' | column -t | sort -n -k 9 | head -n 1`
=======
  local record=`(find $dir -name "*.ctm.sys" -path "$mask" | xargs grep Avg)  | sed 's/|//g' | column -t | sort -n -k 9 | head -n 1`
>>>>>>> 57596e1d
  
  echo $record >&2
  local file=`echo $record | awk -F ":" '{print $1}'`
  #echo $file >&2
  local path=`dirname $file`
  #echo $path >&2
  echo $path
}

function create_sysid {
  local best_one=$1
<<<<<<< HEAD
  local sysid=
=======
  local extrasys=$2
>>>>>>> 57596e1d
  local taskid=`basename $best_one`
  local system_path=`dirname $best_one`
  if [[ $system_path =~ .*sgmm5.* ]] ; then
    sysid=PLP
  elif [[ $system_path =~ .*nnet.* ]] ; then
    sysid=DNN
  elif [[ $system_path =~ .*sgmm7.* ]] ; then
    sysid=BNF
<<<<<<< HEAD
  elif [[ $system_path =~ .*4way.* ]] ; then
    sysid=4way-comb
=======
>>>>>>> 57596e1d
  else
    echo "Unknown system path ($system_path), cannot deduce the systemID" >&2
    exit 1
  fi
<<<<<<< HEAD
=======
  if [ ! -z $extrasys ]; then
    sysid="${sysid}-${extrasys}"
  fi
>>>>>>> 57596e1d
  local kwsid=${taskid//kws_*/}
  kwsid=${kwsid//_/}
  if [ -z $kwsid ]; then
    echo ${sysid}
  else
    echo ${sysid}-$kwsid
  fi
}

function get_ecf_name {
  local best_one=$1
  local taskid=`basename $best_one`
  local kwstask=${taskid//kws_*/kws}
  local kwlist=
  #echo $kwstask
  if [ -z $kwstask ] ; then
    #echo $data/kws/kwlist.xml
    kwlist= `readlink -f $data/kws/kwlist.xml`
  else
    #echo $data/$kwstask/kwlist.xml
    kwlist=`readlink -f  $data/$kwstask/kwlist.xml`
  fi
  ecf=`head -n 1 $kwlist | grep -Po "(?<=ecf_filename=\")[^\"]*"`
  echo -e "\tFound ECF: $ecf" >&2
  echo $ecf
  return 0
}

function compose_expid {
  local task=$1
  local best_one=$2
  local extraid=$3
<<<<<<< HEAD
  echo "TASK:     $task" >&2
  echo "BEST ONE: $best_one" >&2
  echo "EXTRA ID: $extraid" >&2

  [ ! -z $extraid ] && extraid="-$extraid"
  local sysid=`create_sysid $best_one`
  echo "SYS ID: $sysid" >&2
=======
  [ ! -z $extraid ] && extraid="-$extraid"
  local sysid=`create_sysid $best_one $extrasys`
>>>>>>> 57596e1d
  if [ "$task" == "KWS" ]; then
    ext="kwslist.xml"
  elif [ "$task" == "STT" ]; then
    ext="ctm"
  else
    echo "Incorrect task ID ($task) given to compose_expid function!" >&2
    exit 1
  fi
<<<<<<< HEAD
  echo "${corpusid}" >&2
  echo "${partition}" >&2
  echo "${scase}" >&2
=======
>>>>>>> 57596e1d
  echo "KWS14_${team}_${corpusid}_${partition}_${scase}_${task}_${prim}-${sysid}${extraid}_$version.$ext"
  return 0
}

function figure_out_scase {
  local ecf=`basename $1`
  if [[ $ecf =~ IARPA-babel.*.ecf.xml ]] ; then
    local basnam=${ecf%%.ecf.xml}
    local scase=`echo $basnam | awk -F _ '{print $2}'`
    
<<<<<<< HEAD
    if [[ $scase =~ conv-dev(\..*)? ]]; then
      echo "BaDev"
    elif [[ $scase =~ conv-eval(\..*)? ]]; then
      echo "BaEval"
    else
      echo "WARNING: The ECF file  $ecf is probably not an official file" >&2
      echo "WARNING: Does not contain conv-dev|conv-eval ($scase)" >&2
=======
    if [ "$scase" = "conv-dev" ]; then
      echo "BaDev"
    elif [ "$scase" = "conv-eval" ]; then
      echo "BaEval"
    else
      echo "WARNING: The ECF file  $ecf is probably not an official file" >&2
>>>>>>> 57596e1d
      echo "BaDev"
      return 1
    fi
  else 
    echo "WARNING: The ECF file  $ecf is probably not an official file" >&2
<<<<<<< HEAD
    echo "WARNING: Does not match the mask IARPA-babel.*.ecf.xml" >&2
=======
>>>>>>> 57596e1d
    echo "BaDev"
    return 1
  fi
  return 0
}

function figure_out_partition {
  local ecf=`basename $1`
  if [[ $ecf =~ IARPA-babel.*.ecf.xml ]] ; then
    local basnam=${ecf%%.ecf.xml}
    local scase=`echo $basnam | awk -F _ '{print $2}'`
    
<<<<<<< HEAD
    if [[ $scase =~ conv-dev(\..*)? ]]; then
      echo "conv-dev"
    elif [[ $scase =~ conv-eval(\..*)? ]]; then
=======
    if [ "$scase" = "conv-dev" ]; then
      echo "conv-dev"
    elif [ "$scase" = "conv-eval" ]; then
>>>>>>> 57596e1d
      echo "conv-eval"
    else
      echo "WARNING: The ECF file  $ecf is probably not an official file" >&2
      echo "conv-dev"
      return 1
    fi
  else 
    echo "WARNING: The ECF file  $ecf is probably not an official file" >&2
    echo "conv-dev"
    return 1
  fi
  return 0
}

function figure_out_corpusid {
  local ecf=`basename $1`
  if [[ $ecf =~ IARPA-babel.*.ecf.xml ]] ; then
    local basnam=${ecf%%.ecf.xml}
    local corpusid=`echo $basnam | awk -F _ '{print $1}'`
  else
    echo "WARNING: The ECF file  $ecf is probably not an official file" >&2
    local corpusid=${ecf%%.*}
  fi
  echo $corpusid
}

<<<<<<< HEAD
extrasys_unnorm="unnorm"
if [ ! -z $extrasys ] ; then
  extrasys_unnorm="${extrasys}-unnorm"
fi

=======
>>>>>>> 57596e1d
#data=data/shadow.uem
dirid=`basename $data`
kws_tasks="kws "
[ -f $data/extra_kws_tasks ] &&  kws_tasks+=`cat $data/extra_kws_tasks | awk '{print $1"_kws"}'` 
[ -d $data/compounds ] && compounds=`ls $data/compounds`

if [ -z "$compounds" ] ; then
  for kws in $kws_tasks ; do
    echo $kws
    best_one=`find_best_kws_result "$dir/decode_*${dirid}*/${kws}_*" "*"`
<<<<<<< HEAD
    sysid=`create_sysid $best_one`
=======
    sysid=`create_sysid $best_one $extrasys`
>>>>>>> 57596e1d
    ecf=`get_ecf_name $best_one`
    scase=`figure_out_scase $ecf` || break
    partition=`figure_out_partition $ecf` || break
    corpusid=`figure_out_corpusid $ecf`
<<<<<<< HEAD

    expid=`compose_expid KWS $best_one "$extrasys"`
    echo -e "\tEXPORT NORMALIZED as: $expid"
    expid_unnormalized=`compose_expid KWS $best_one "$extrasys_unnorm"`
    echo -e "\tEXPORT UNNORMALIZED as: $expid_unnormalized"

    export_kws_file $best_one/kwslist.xml $best_one/kwslist.fixed.xml $data/$kws/kwlist.xml $outputdir/$expid
    export_kws_file $best_one/kwslist.unnormalized.xml $best_one/kwslist.unnormalized.fixed.xml $data/$kws/kwlist.xml $outputdir/$expid_unnormalized
  done
else
  [ -z $master ] && echo "You must choose the master compound (--master <compound>) for compound data set" && exit 1
  for kws in $kws_tasks ; do
    echo $kws
    best_one=`find_best_kws_result "$dir/decode_*${dirid}*/$master/${kws}_*" "*"`
    (
      eval "`cat $best_one/metrics.txt | sed  's/ *= */=/g' | sed 's/,/;/g' | sed 's/Lattice Recall/LatticeRecall/g' `"
      submit_to_google $best_one $ATWV $MTWV
    ) || echo "Submission failed!"

    
    for compound in $compounds ; do
      compound_best_one=`echo $best_one | sed "s:$master/${kws}_:$compound/${kws}_:g"`
      echo "From ($kws) $best_one going to $compound_best_one"
      echo -e "\tPREPARE EXPORT: $compound_best_one"
      sysid=`create_sysid $compound_best_one`
      #ecf=`get_ecf_name $best_one`
      ecf=`readlink -f $data/compounds/$compound/ecf.xml`
      scase=`figure_out_scase $ecf`
      partition=`figure_out_partition $ecf`
      corpusid=`figure_out_corpusid $ecf`
      expid=`compose_expid KWS $compound_best_one "$extrasys"`
      echo -e "\tEXPORT NORMALIZED as: $expid"
      expid_unnormalized=`compose_expid KWS $compound_best_one "$extrasys_unnorm"`
      echo -e "\tEXPORT UNNORMALIZED as: $expid_unnormalized"

      export_kws_file $compound_best_one/kwslist.xml $compound_best_one/kwslist.fixed.xml $data/$kws/kwlist.xml $outputdir/$expid
      export_kws_file $compound_best_one/kwslist.unnormalized.xml $compound_best_one/kwslist.unnormalized.fixed.xml $data/$kws/kwlist.xml $outputdir/$expid_unnormalized
    done
  done
fi

##EXporting STT -- more straightforward, because there is only one task
if [ -z "$compounds" ] ; then
  #best_one=`find_best_stt_result "$dir/decode_*${dirid}*/score_*" "*"`
  best_one=`find_best_stt_result "$dir/*${dirid}*/score_*" "*"`
  echo -e "\tERROR: I don't know how to do this, yet"
  ecf=`get_ecf_name kws`
  sysid=`create_sysid $best_one`
  scase=`figure_out_scase $ecf` || break
  partition=`figure_out_partition $ecf`
  corpusid=`figure_out_corpusid $ecf`
  expid=`compose_expid STT $best_one "$extrasys"`
  echo -e "\tEXPORT NORMALIZED as: $expid"
  export_file $best_one/${dirid}.ctm $outputdir/$expid
else
  [ -z $master ] && echo "You must choose the master compound (--master <compound>) for compound data set" && exit 1
  #best_one=`find_best_stt_result "$dir/decode_*${dirid}*/$master/score_*" "*"`
  best_one=`find_best_stt_result "$dir/*${dirid}*/$master/score_*" "*"`

  for compound in $compounds ; do
    compound_best_one=`echo $best_one | sed "s:$master/score_:$compound/score_:g"`
    echo -e "\tPREPARE EXPORT: $compound_best_one"
    sysid=`create_sysid $compound_best_one`
=======
    echo -e "\tEXPORT as:" `compose_expid KWS $best_one`
  done
else
  [ -z $master ] && echo "You must choose the master compound (--master <compound>) for compound data set" && exit 1
  for kws in $kws_tasks ; do
    echo $kws
    best_one=`find_best_kws_result "$dir/decode_*${dirid}*/$master/${kws}_*" "*"`

    for compound in $compounds ; do
      compound_best_one=`echo $best_one | sed ":$master/${kws}_:$compound/${kws}_:g"`
      echo -e "\tPREPARE EXPORT: $compound_best_one"
      sysid=`create_sysid $compound_best_one $extrasys`
      #ecf=`get_ecf_name $best_one`
      ecf=`readlink -f $data/compounds/$compound/ecf.xml`
      scase=`figure_out_scase $ecf`
      partition=`figure_out_partition $ecf`
      corpusid=`figure_out_corpusid $ecf`
      expid=`compose_expid KWS $compound_best_one`
      echo -e "\tEXPORT NORMALIZED as: $expid"
      expid_unnormalized=`compose_expid KWS $compound_best_one "unnorm"`
      echo -e "\tEXPORT UNNORMALIZED as: $expid_unnormalized"

      export_kws_file $compound_best_one/kwslist.xml $compound_best_one/kwslist.fixed.xml $data/$kws/kwlist.xml $outputdir/$expid
      export_kws_file $compound_best_one/kwslist.unnormalized.xml $compound_best_one/kwslist.unnormalized.fixed.xml $data/$kws/kwlist.xml $outputdir/$expid_unnormalized
    done
  done
fi

##EXporting STT -- more straightforward, because there is only one task
if [ -z "$compounds" ] ; then
  best_one=`find_best_stt_result "$dir/decode_*${dirid}*/score_*" "*"`
  echo -e "\tERROR: I don't know how to do this, yet"
  ecf=`get_ecf_name kws`
  sysid=`create_sysid $best_one $extrasys`
  scase=`figure_out_scase $ecf` || break
  partition=`figure_out_partition $ecf`
  corpusid=`figure_out_corpusid $ecf`
  expid=`compose_expid STT $best_one`
  echo -e "\tEXPORT NORMALIZED as: $expid"
  export_file $best_one/${dirid}.ctm $outputdir/$expid
else
  [ -z $master ] && echo "You must choose the master compound (--master <compound>) for compound data set" && exit 1
  best_one=`find_best_stt_result "exp/sgmm5_mmi_b0.1/decode_*${dirid}*/$master/score_*" "*"`

  for compound in $compounds ; do
    compound_best_one=`echo $best_one | sed ":$master/${kws}_:$compound/${kws}_:g"`
    echo -e "\tPREPARE EXPORT: $compound_best_one"
    sysid=`create_sysid $compound_best_one $extrasys`
>>>>>>> 57596e1d
    #ecf=`get_ecf_name $best_one`
    ecf=`readlink -f $data/compounds/$compound/ecf.xml`
    scase=`figure_out_scase $ecf`
    partition=`figure_out_partition $ecf`
    corpusid=`figure_out_corpusid $ecf`
<<<<<<< HEAD
    expid=`compose_expid STT $compound_best_one $extrasys`
=======
    expid=`compose_expid STT $compound_best_one`
>>>>>>> 57596e1d
    echo -e "\tEXPORT NORMALIZED as: $expid"

    export_file $compound_best_one/${compound}.ctm $outputdir/$expid
  done
fi

echo "Everything looks fine, good luck!"
exit 0
<|MERGE_RESOLUTION|>--- conflicted
+++ resolved
@@ -4,10 +4,7 @@
 corpusid=
 partition=
 scase=BaEval  #BaDev|BaEval
-<<<<<<< HEAD
-=======
 sysid=
->>>>>>> 57596e1d
 master=
 version=1
 sysid=
@@ -15,15 +12,9 @@
 cer=0
 dryrun=true
 dir="exp/sgmm5_mmi_b0.1/"
-<<<<<<< HEAD
-data=data/dev10h.seg
-master=dev10h
-extrasys=
-=======
 extrasys=""
 data=data/dev10h.seg
 master=dev10h
->>>>>>> 57596e1d
 final=false
 
 #end of configuration
@@ -41,20 +32,6 @@
 set -e
 set -o pipefail
 
-<<<<<<< HEAD
-function submit_to_google {
-  SYSPATH=$1
-  #curl 'https://docs.google.com/forms/d/1MV4gf-iVOX79ZEAekEiLIo7L_UVrJnoPjdtICK5F-nc/formResponse' \
-  #    --data 'entry.1721972547='$MTWV'&entry.485509816='$ATWV'&entry.694031153='$RESPATH'&entry.1851048707='$(whoami)'&submit=Submit' \
-  #    --compressed
-  curl -sS 'https://docs.google.com/forms/d/1MV4gf-iVOX79ZEAekEiLIo7L_UVrJnoPjdtICK5F-nc/formResponse' \
-    --data 'entry.1721972547='$MTWV'&entry.485509816='$ATWV'&entry.694031153='$SYSPATH'&entry.1851048707='$(whoami)'&entry.880350279='$STWV'&entry.60995624='$OTWV'&entry.1338769660='$LatticeRecall'&entry.1333349334='$THRESHOLD'&entry.1423358838='$(pwd)'&submit=Submit' --compressed |\
-  grep  --color "Your response has been recorded." || return 1
-  return 0
-}
-
-=======
->>>>>>> 57596e1d
 function export_file {
   #set -x
   source_file=$1
@@ -110,11 +87,7 @@
 function find_best_kws_result {
   local dir=$1
   local mask=$2
-<<<<<<< HEAD
-  local record=`(find $dir -name "sum.txt" -path "$mask" -not -ipath "*rescored*" | xargs grep "^| *Occ")  | cut -f 1,13,17 -d '|' | sed 's/|//g'  | column -t | sort -r -n -k 3 | head -n 1`
-=======
   local record=`(find $dir -name "sum.txt" -path "$mask" | xargs grep "^| *Occ")  | cut -f 1,13,17 -d '|' | sed 's/|//g'  | column -t | sort -r -n -k 3 | tail -n 1`
->>>>>>> 57596e1d
   echo $record >&2
   local file=`echo $record | awk -F ":" '{print $1}'`
   #echo $file >&2
@@ -126,11 +99,7 @@
 function find_best_stt_result {
   local dir=$1
   local mask=$2
-<<<<<<< HEAD
-  local record=`(find $dir -name "*.ctm.sys" -path "$mask" -not -ipath "*rescore*" | xargs grep Avg)  | sed 's/|//g' | column -t | sort -n -k 9 | head -n 1`
-=======
   local record=`(find $dir -name "*.ctm.sys" -path "$mask" | xargs grep Avg)  | sed 's/|//g' | column -t | sort -n -k 9 | head -n 1`
->>>>>>> 57596e1d
   
   echo $record >&2
   local file=`echo $record | awk -F ":" '{print $1}'`
@@ -142,11 +111,7 @@
 
 function create_sysid {
   local best_one=$1
-<<<<<<< HEAD
-  local sysid=
-=======
   local extrasys=$2
->>>>>>> 57596e1d
   local taskid=`basename $best_one`
   local system_path=`dirname $best_one`
   if [[ $system_path =~ .*sgmm5.* ]] ; then
@@ -155,21 +120,13 @@
     sysid=DNN
   elif [[ $system_path =~ .*sgmm7.* ]] ; then
     sysid=BNF
-<<<<<<< HEAD
-  elif [[ $system_path =~ .*4way.* ]] ; then
-    sysid=4way-comb
-=======
->>>>>>> 57596e1d
   else
     echo "Unknown system path ($system_path), cannot deduce the systemID" >&2
     exit 1
   fi
-<<<<<<< HEAD
-=======
   if [ ! -z $extrasys ]; then
     sysid="${sysid}-${extrasys}"
   fi
->>>>>>> 57596e1d
   local kwsid=${taskid//kws_*/}
   kwsid=${kwsid//_/}
   if [ -z $kwsid ]; then
@@ -202,18 +159,8 @@
   local task=$1
   local best_one=$2
   local extraid=$3
-<<<<<<< HEAD
-  echo "TASK:     $task" >&2
-  echo "BEST ONE: $best_one" >&2
-  echo "EXTRA ID: $extraid" >&2
-
-  [ ! -z $extraid ] && extraid="-$extraid"
-  local sysid=`create_sysid $best_one`
-  echo "SYS ID: $sysid" >&2
-=======
   [ ! -z $extraid ] && extraid="-$extraid"
   local sysid=`create_sysid $best_one $extrasys`
->>>>>>> 57596e1d
   if [ "$task" == "KWS" ]; then
     ext="kwslist.xml"
   elif [ "$task" == "STT" ]; then
@@ -222,12 +169,6 @@
     echo "Incorrect task ID ($task) given to compose_expid function!" >&2
     exit 1
   fi
-<<<<<<< HEAD
-  echo "${corpusid}" >&2
-  echo "${partition}" >&2
-  echo "${scase}" >&2
-=======
->>>>>>> 57596e1d
   echo "KWS14_${team}_${corpusid}_${partition}_${scase}_${task}_${prim}-${sysid}${extraid}_$version.$ext"
   return 0
 }
@@ -238,31 +179,17 @@
     local basnam=${ecf%%.ecf.xml}
     local scase=`echo $basnam | awk -F _ '{print $2}'`
     
-<<<<<<< HEAD
-    if [[ $scase =~ conv-dev(\..*)? ]]; then
-      echo "BaDev"
-    elif [[ $scase =~ conv-eval(\..*)? ]]; then
-      echo "BaEval"
-    else
-      echo "WARNING: The ECF file  $ecf is probably not an official file" >&2
-      echo "WARNING: Does not contain conv-dev|conv-eval ($scase)" >&2
-=======
     if [ "$scase" = "conv-dev" ]; then
       echo "BaDev"
     elif [ "$scase" = "conv-eval" ]; then
       echo "BaEval"
     else
       echo "WARNING: The ECF file  $ecf is probably not an official file" >&2
->>>>>>> 57596e1d
       echo "BaDev"
       return 1
     fi
   else 
     echo "WARNING: The ECF file  $ecf is probably not an official file" >&2
-<<<<<<< HEAD
-    echo "WARNING: Does not match the mask IARPA-babel.*.ecf.xml" >&2
-=======
->>>>>>> 57596e1d
     echo "BaDev"
     return 1
   fi
@@ -275,15 +202,9 @@
     local basnam=${ecf%%.ecf.xml}
     local scase=`echo $basnam | awk -F _ '{print $2}'`
     
-<<<<<<< HEAD
-    if [[ $scase =~ conv-dev(\..*)? ]]; then
-      echo "conv-dev"
-    elif [[ $scase =~ conv-eval(\..*)? ]]; then
-=======
     if [ "$scase" = "conv-dev" ]; then
       echo "conv-dev"
     elif [ "$scase" = "conv-eval" ]; then
->>>>>>> 57596e1d
       echo "conv-eval"
     else
       echo "WARNING: The ECF file  $ecf is probably not an official file" >&2
@@ -310,14 +231,6 @@
   echo $corpusid
 }
 
-<<<<<<< HEAD
-extrasys_unnorm="unnorm"
-if [ ! -z $extrasys ] ; then
-  extrasys_unnorm="${extrasys}-unnorm"
-fi
-
-=======
->>>>>>> 57596e1d
 #data=data/shadow.uem
 dirid=`basename $data`
 kws_tasks="kws "
@@ -328,80 +241,11 @@
   for kws in $kws_tasks ; do
     echo $kws
     best_one=`find_best_kws_result "$dir/decode_*${dirid}*/${kws}_*" "*"`
-<<<<<<< HEAD
-    sysid=`create_sysid $best_one`
-=======
     sysid=`create_sysid $best_one $extrasys`
->>>>>>> 57596e1d
     ecf=`get_ecf_name $best_one`
     scase=`figure_out_scase $ecf` || break
     partition=`figure_out_partition $ecf` || break
     corpusid=`figure_out_corpusid $ecf`
-<<<<<<< HEAD
-
-    expid=`compose_expid KWS $best_one "$extrasys"`
-    echo -e "\tEXPORT NORMALIZED as: $expid"
-    expid_unnormalized=`compose_expid KWS $best_one "$extrasys_unnorm"`
-    echo -e "\tEXPORT UNNORMALIZED as: $expid_unnormalized"
-
-    export_kws_file $best_one/kwslist.xml $best_one/kwslist.fixed.xml $data/$kws/kwlist.xml $outputdir/$expid
-    export_kws_file $best_one/kwslist.unnormalized.xml $best_one/kwslist.unnormalized.fixed.xml $data/$kws/kwlist.xml $outputdir/$expid_unnormalized
-  done
-else
-  [ -z $master ] && echo "You must choose the master compound (--master <compound>) for compound data set" && exit 1
-  for kws in $kws_tasks ; do
-    echo $kws
-    best_one=`find_best_kws_result "$dir/decode_*${dirid}*/$master/${kws}_*" "*"`
-    (
-      eval "`cat $best_one/metrics.txt | sed  's/ *= */=/g' | sed 's/,/;/g' | sed 's/Lattice Recall/LatticeRecall/g' `"
-      submit_to_google $best_one $ATWV $MTWV
-    ) || echo "Submission failed!"
-
-    
-    for compound in $compounds ; do
-      compound_best_one=`echo $best_one | sed "s:$master/${kws}_:$compound/${kws}_:g"`
-      echo "From ($kws) $best_one going to $compound_best_one"
-      echo -e "\tPREPARE EXPORT: $compound_best_one"
-      sysid=`create_sysid $compound_best_one`
-      #ecf=`get_ecf_name $best_one`
-      ecf=`readlink -f $data/compounds/$compound/ecf.xml`
-      scase=`figure_out_scase $ecf`
-      partition=`figure_out_partition $ecf`
-      corpusid=`figure_out_corpusid $ecf`
-      expid=`compose_expid KWS $compound_best_one "$extrasys"`
-      echo -e "\tEXPORT NORMALIZED as: $expid"
-      expid_unnormalized=`compose_expid KWS $compound_best_one "$extrasys_unnorm"`
-      echo -e "\tEXPORT UNNORMALIZED as: $expid_unnormalized"
-
-      export_kws_file $compound_best_one/kwslist.xml $compound_best_one/kwslist.fixed.xml $data/$kws/kwlist.xml $outputdir/$expid
-      export_kws_file $compound_best_one/kwslist.unnormalized.xml $compound_best_one/kwslist.unnormalized.fixed.xml $data/$kws/kwlist.xml $outputdir/$expid_unnormalized
-    done
-  done
-fi
-
-##EXporting STT -- more straightforward, because there is only one task
-if [ -z "$compounds" ] ; then
-  #best_one=`find_best_stt_result "$dir/decode_*${dirid}*/score_*" "*"`
-  best_one=`find_best_stt_result "$dir/*${dirid}*/score_*" "*"`
-  echo -e "\tERROR: I don't know how to do this, yet"
-  ecf=`get_ecf_name kws`
-  sysid=`create_sysid $best_one`
-  scase=`figure_out_scase $ecf` || break
-  partition=`figure_out_partition $ecf`
-  corpusid=`figure_out_corpusid $ecf`
-  expid=`compose_expid STT $best_one "$extrasys"`
-  echo -e "\tEXPORT NORMALIZED as: $expid"
-  export_file $best_one/${dirid}.ctm $outputdir/$expid
-else
-  [ -z $master ] && echo "You must choose the master compound (--master <compound>) for compound data set" && exit 1
-  #best_one=`find_best_stt_result "$dir/decode_*${dirid}*/$master/score_*" "*"`
-  best_one=`find_best_stt_result "$dir/*${dirid}*/$master/score_*" "*"`
-
-  for compound in $compounds ; do
-    compound_best_one=`echo $best_one | sed "s:$master/score_:$compound/score_:g"`
-    echo -e "\tPREPARE EXPORT: $compound_best_one"
-    sysid=`create_sysid $compound_best_one`
-=======
     echo -e "\tEXPORT as:" `compose_expid KWS $best_one`
   done
 else
@@ -450,17 +294,12 @@
     compound_best_one=`echo $best_one | sed ":$master/${kws}_:$compound/${kws}_:g"`
     echo -e "\tPREPARE EXPORT: $compound_best_one"
     sysid=`create_sysid $compound_best_one $extrasys`
->>>>>>> 57596e1d
     #ecf=`get_ecf_name $best_one`
     ecf=`readlink -f $data/compounds/$compound/ecf.xml`
     scase=`figure_out_scase $ecf`
     partition=`figure_out_partition $ecf`
     corpusid=`figure_out_corpusid $ecf`
-<<<<<<< HEAD
-    expid=`compose_expid STT $compound_best_one $extrasys`
-=======
     expid=`compose_expid STT $compound_best_one`
->>>>>>> 57596e1d
     echo -e "\tEXPORT NORMALIZED as: $expid"
 
     export_file $compound_best_one/${compound}.ctm $outputdir/$expid

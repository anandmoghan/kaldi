--- conflicted
+++ resolved
@@ -19,11 +19,8 @@
      nnet-fix.o nnet-stats.o rescale-nnet.o nnet-limit-rank.o nnet-example.o \
      get-feature-transform.o widen-nnet.o nnet-precondition-online.o \
      nnet-example-functions.o nnet-compute-discriminative.o \
-<<<<<<< HEAD
-     nnet-compute-discriminative-parallel.o online-nnet2-decodable.o
-=======
-     nnet-compute-discriminative-parallel.o train-nnet-perturbed.o
->>>>>>> 3ef595c7
+     nnet-compute-discriminative-parallel.o online-nnet2-decodable.o \
+     train-nnet-perturbed.o
 
 LIBNAME = kaldi-nnet2
 

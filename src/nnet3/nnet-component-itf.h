--- conflicted
+++ resolved
@@ -368,13 +368,9 @@
   /// to the parameters of the component.
   virtual void PerturbParams(BaseFloat stddev) = 0;
   /// Sets the learning rate of gradient descent
-<<<<<<< HEAD
-  virtual void SetLearningRate(BaseFloat lrate) {  learning_rate_ = lrate; }
-=======
   virtual void SetLearningRate(BaseFloat lrate) {
     learning_rate_ = lrate * learning_rate_factor_;
   }
->>>>>>> 323dc022
 
   /// Gets the learning rate of gradient descent.  Note: if you call
   /// SetLearningRate(x), and learning_rate_factor_ != 1.0,
